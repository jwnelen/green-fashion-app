--- conflicted
+++ resolved
@@ -80,11 +80,7 @@
     }
   };
 
-<<<<<<< HEAD
-  const displayColorPalette = (colors: Array<any>) => {
-=======
   const displayColorPalette = (colors: Array<{ color: number[] | string; percentage: number }>) => {
->>>>>>> 57ad838d
     if (!colors || colors.length === 0) return null;
 
     const toHex = (value: any): string | null => {
@@ -121,20 +117,6 @@
 
     return (
       <div className="flex gap-1 mt-2">
-<<<<<<< HEAD
-        {colors.slice(0, 5).map((entry, index) => {
-          // Support both { color, percentage } and [color, percentage]
-          const colorValue = entry?.color ?? (Array.isArray(entry) ? entry[0] : undefined);
-          const percentageValue: number | undefined =
-            typeof entry?.percentage === 'number'
-              ? entry.percentage
-              : Array.isArray(entry) && typeof entry[1] === 'number'
-                ? entry[1]
-                : undefined;
-
-          const hexColor = toHex(colorValue);
-          if (!hexColor) return null;
-=======
         {colors.slice(0, 5).map((colorInfo, index) => {
           let backgroundColor = '';
 
@@ -150,19 +132,13 @@
           } else {
             return null;
           }
->>>>>>> 57ad838d
 
           return (
             <div
               key={index}
               className="w-4 h-4 rounded-full border border-gray-300"
-<<<<<<< HEAD
-              style={{ backgroundColor: hexColor }}
-              title={percentageValue !== undefined ? `${percentageValue.toFixed(1)}%` : undefined}
-=======
               style={{ backgroundColor }}
               title={`${colorInfo.percentage.toFixed(1)}%`}
->>>>>>> 57ad838d
             />
           );
         })}
